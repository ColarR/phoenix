--- conflicted
+++ resolved
@@ -43,20 +43,10 @@
 import org.apache.phoenix.query.QueryConstants;
 import org.apache.phoenix.query.QueryServicesOptions;
 import org.apache.phoenix.schema.PTableKey;
-<<<<<<< HEAD
 import org.apache.phoenix.util.PropertiesUtil;
 import org.apache.phoenix.util.StringUtil;
 import org.apache.phoenix.util.TestUtil;
 import org.apache.tephra.TxConstants;
-=======
-import org.apache.phoenix.schema.types.PInteger;
-import org.apache.phoenix.transaction.PhoenixTransactionContext;
-import org.apache.phoenix.util.ByteUtil;
-import org.apache.phoenix.util.PropertiesUtil;
-import org.apache.phoenix.util.StringUtil;
-import org.apache.phoenix.util.TestUtil;
-import org.junit.Ignore;
->>>>>>> f5f86341
 import org.junit.Test;
 
 public class TransactionIT  extends ParallelStatsDisabledIT {
@@ -222,57 +212,7 @@
     }
     
     @Test
-<<<<<<< HEAD
     public void testColConflicts() throws Exception {
-=======
-    public void testCreateTableToBeTransactional() throws Exception {
-        Properties props = PropertiesUtil.deepCopy(TEST_PROPERTIES);
-        Connection conn = DriverManager.getConnection(getUrl(), props);
-        String t1 = generateUniqueName();
-        String t2 = generateUniqueName();
-        String ddl = "CREATE TABLE " + t1 + " (k varchar primary key) transactional=true";
-        conn.createStatement().execute(ddl);
-        PhoenixConnection pconn = conn.unwrap(PhoenixConnection.class);
-        PTable table = pconn.getTable(new PTableKey(null, t1));
-        HTableInterface htable = pconn.getQueryServices().getTable(Bytes.toBytes(t1));
-        assertTrue(table.isTransactional());
-        assertTrue(htable.getTableDescriptor().getCoprocessors().contains(PhoenixTransactionalProcessor.class.getName()));
-        
-        try {
-            ddl = "ALTER TABLE " + t1 + " SET transactional=false";
-            conn.createStatement().execute(ddl);
-            fail();
-        } catch (SQLException e) {
-            assertEquals(SQLExceptionCode.TX_MAY_NOT_SWITCH_TO_NON_TX.getErrorCode(), e.getErrorCode());
-        }
-
-        HBaseAdmin admin = pconn.getQueryServices().getAdmin();
-        HTableDescriptor desc = new HTableDescriptor(TableName.valueOf(t2));
-        desc.addFamily(new HColumnDescriptor(QueryConstants.DEFAULT_COLUMN_FAMILY_BYTES));
-        admin.createTable(desc);
-        ddl = "CREATE TABLE " + t2 + " (k varchar primary key) transactional=true";
-        conn.createStatement().execute(ddl);
-        assertEquals(Boolean.TRUE.toString(), admin.getTableDescriptor(TableName.valueOf(t2)).getValue(PhoenixTransactionContext.READ_NON_TX_DATA));
-        
-        // Should be ok, as HBase metadata should match existing metadata.
-        ddl = "CREATE TABLE IF NOT EXISTS " + t1 + " (k varchar primary key)"; 
-        try {
-            conn.createStatement().execute(ddl);
-            fail();
-        } catch (SQLException e) {
-            assertEquals(SQLExceptionCode.TX_MAY_NOT_SWITCH_TO_NON_TX.getErrorCode(), e.getErrorCode());
-        }
-        ddl += " transactional=true";
-        conn.createStatement().execute(ddl);
-        table = pconn.getTable(new PTableKey(null, t1));
-        htable = pconn.getQueryServices().getTable(Bytes.toBytes(t1));
-        assertTrue(table.isTransactional());
-        assertTrue(htable.getTableDescriptor().getCoprocessors().contains(PhoenixTransactionalProcessor.class.getName()));
-    }
-
-    @Test
-    public void testCurrentDate() throws Exception {
->>>>>>> f5f86341
         String transTableName = generateUniqueName();
         String fullTableName = INDEX_DATA_SCHEMA + QueryConstants.NAME_SEPARATOR + transTableName;
         try (Connection conn1 = DriverManager.getConnection(getUrl()); 
