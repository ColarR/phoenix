/*
 * Licensed to the Apache Software Foundation (ASF) under one
 * or more contributor license agreements.  See the NOTICE file
 * distributed with this work for additional information
 * regarding copyright ownership.  The ASF licenses this file
 * to you under the Apache License, Version 2.0 (the
 * "License"); you may not use this file except in compliance
 * with the License.  You may obtain a copy of the License at
 *
 * http://www.apache.org/licenses/LICENSE-2.0
 *
 * Unless required by applicable law or agreed to in writing, software
 * distributed under the License is distributed on an "AS IS" BASIS,
 * WITHOUT WARRANTIES OR CONDITIONS OF ANY KIND, either express or implied.
 * See the License for the specific language governing permissions and
 * limitations under the License.
 */
package org.apache.phoenix.end2end;

import static org.apache.phoenix.util.TestUtil.TEST_PROPERTIES;
import static org.junit.Assert.assertEquals;
import static org.junit.Assert.assertFalse;
import static org.junit.Assert.assertTrue;
import static org.junit.Assert.fail;

import java.sql.Connection;
import java.sql.DriverManager;
import java.sql.PreparedStatement;
import java.sql.ResultSet;
import java.sql.SQLException;
import java.util.ArrayList;
import java.util.Arrays;
import java.util.Collection;
import java.util.List;
import java.util.Map;
import java.util.Properties;
import java.util.UUID;

import org.apache.hadoop.conf.Configuration;
import org.apache.hadoop.hbase.Cell;
import org.apache.hadoop.hbase.HTableDescriptor;
import org.apache.hadoop.hbase.TableName;
import org.apache.hadoop.hbase.client.HBaseAdmin;
import org.apache.hadoop.hbase.client.Scan;
import org.apache.hadoop.hbase.regionserver.HRegion;
import org.apache.hadoop.hbase.regionserver.RegionScanner;
import org.apache.hadoop.hbase.util.Bytes;
import org.apache.phoenix.jdbc.PhoenixConnection;
import org.apache.phoenix.mapreduce.index.IndexTool;
import org.apache.phoenix.query.QueryServices;
import org.apache.phoenix.query.QueryServicesOptions;
import org.apache.phoenix.transaction.PhoenixTransactionProvider.Feature;
import org.apache.phoenix.transaction.TransactionFactory;
import org.apache.phoenix.util.PropertiesUtil;
import org.apache.phoenix.util.QueryUtil;
import org.apache.phoenix.util.ReadOnlyProps;
import org.apache.phoenix.util.SchemaUtil;
import org.apache.phoenix.util.TestUtil;
import org.junit.BeforeClass;
import org.junit.Test;
import org.junit.experimental.categories.Category;
import org.junit.runner.RunWith;
import org.junit.runners.Parameterized;
import org.junit.runners.Parameterized.Parameters;

import com.google.common.collect.Lists;
import com.google.common.collect.Maps;

@RunWith(Parameterized.class)
@Category(NeedsOwnMiniClusterTest.class)
public class IndexToolIT extends ParallelStatsEnabledIT {

    private final boolean localIndex;
    private final boolean transactional;
    private final boolean directApi;
    private final String tableDDLOptions;
    private final boolean useSnapshot;

    public IndexToolIT(String transactionProvider, boolean mutable, boolean localIndex,
            boolean directApi, boolean useSnapshot) {
        this.localIndex = localIndex;
        this.transactional = transactionProvider != null;
        this.directApi = directApi;
        this.useSnapshot = useSnapshot;
        StringBuilder optionBuilder = new StringBuilder();
        if (!mutable) {
            optionBuilder.append(" IMMUTABLE_ROWS=true ");
        }
        if (transactional) {
            if (!(optionBuilder.length() == 0)) {
                optionBuilder.append(",");
            }
            optionBuilder.append(" TRANSACTIONAL=true,TRANSACTION_PROVIDER='" + transactionProvider + "'");
        }
        optionBuilder.append(" SPLIT ON(1,2)");
        this.tableDDLOptions = optionBuilder.toString();
    }

    @BeforeClass
    public static void setup() throws Exception {
        Map<String, String> serverProps = Maps.newHashMapWithExpectedSize(2);
        serverProps.put(QueryServices.EXTRA_JDBC_ARGUMENTS_ATTRIB,
            QueryServicesOptions.DEFAULT_EXTRA_JDBC_ARGUMENTS);
        Map<String, String> clientProps = Maps.newHashMapWithExpectedSize(2);
        clientProps.put(QueryServices.TRANSACTIONS_ENABLED, Boolean.TRUE.toString());
        clientProps.put(QueryServices.FORCE_ROW_KEY_ORDER_ATTRIB, Boolean.TRUE.toString());
        setUpTestDriver(new ReadOnlyProps(serverProps.entrySet().iterator()),
            new ReadOnlyProps(clientProps.entrySet().iterator()));
    }

    @Parameters(
            name = "transactionProvider={0},mutable={1},localIndex={2},directApi={3},useSnapshot={4}")
    public static Collection<Object[]> data() {
        List<Object[]> list = Lists.newArrayListWithExpectedSize(48);
        boolean[] Booleans = new boolean[] { false, true };
        for (String transactionProvider : new String[] {"TEPHRA", "OMID", null}) {
            for (boolean mutable : Booleans) {
                for (boolean localIndex : Booleans) {
<<<<<<< HEAD
                    if (transactionProvider == null 
=======
                    if (!localIndex 
                            || transactionProvider == null 
>>>>>>> 6b345dba
                            || !TransactionFactory.getTransactionProvider(
                                    TransactionFactory.Provider.valueOf(transactionProvider))
                                .isUnsupported(Feature.ALLOW_LOCAL_INDEX)) {
                        for (boolean directApi : Booleans) {
                            for (boolean useSnapshot : Booleans) {
                                list.add(new Object[] { transactionProvider, mutable, localIndex, directApi, useSnapshot });
                            }
                        }
                    }
                }
            }
        }
        return TestUtil.filterTxParamData(list,0);
    }

    @Test
    public void testSecondaryIndex() throws Exception {
        String schemaName = generateUniqueName();
        String dataTableName = generateUniqueName();
        String dataTableFullName = SchemaUtil.getTableName(schemaName, dataTableName);
        String indexTableName = generateUniqueName();
        String indexTableFullName = SchemaUtil.getTableName(schemaName, indexTableName);
        Properties props = PropertiesUtil.deepCopy(TEST_PROPERTIES);
        Connection conn = DriverManager.getConnection(getUrl(), props);
        try {
            String stmString1 =
                    "CREATE TABLE " + dataTableFullName
                            + " (ID INTEGER NOT NULL PRIMARY KEY, NAME VARCHAR, ZIP INTEGER) "
                            + tableDDLOptions;
            conn.createStatement().execute(stmString1);
            String upsertQuery = String.format("UPSERT INTO %s VALUES(?, ?, ?)", dataTableFullName);
            PreparedStatement stmt1 = conn.prepareStatement(upsertQuery);

            // insert two rows
            upsertRow(stmt1, 1);
            upsertRow(stmt1, 2);
            conn.commit();

            if (transactional) {
                // insert two rows in another connection without committing so that they are not
                // visible to other transactions
                try (Connection conn2 = DriverManager.getConnection(getUrl(), props)) {
                    conn2.setAutoCommit(false);
                    PreparedStatement stmt2 = conn2.prepareStatement(upsertQuery);
                    upsertRow(stmt2, 5);
                    upsertRow(stmt2, 6);
                    ResultSet rs =
                            conn.createStatement()
                                    .executeQuery("SELECT count(*) from " + dataTableFullName);
                    assertTrue(rs.next());
                    assertEquals("Unexpected row count ", 2, rs.getInt(1));
                    assertFalse(rs.next());
                    rs =
                            conn2.createStatement()
                                    .executeQuery("SELECT count(*) from " + dataTableFullName);
                    assertTrue(rs.next());
                    assertEquals("Unexpected row count ", 4, rs.getInt(1));
                    assertFalse(rs.next());
                }
            }

            String stmtString2 =
                    String.format(
                        "CREATE %s INDEX %s ON %s  (LPAD(UPPER(NAME, 'en_US'),8,'x')||'_xyz') ASYNC ",
                        (localIndex ? "LOCAL" : ""), indexTableName, dataTableFullName);
            conn.createStatement().execute(stmtString2);

            // verify rows are fetched from data table.
            String selectSql =
                    String.format(
                        "SELECT ID FROM %s WHERE LPAD(UPPER(NAME, 'en_US'),8,'x')||'_xyz' = 'xxUNAME2_xyz'",
                        dataTableFullName);
            ResultSet rs = conn.createStatement().executeQuery("EXPLAIN " + selectSql);
            String actualExplainPlan = QueryUtil.getExplainPlan(rs);

            // assert we are pulling from data table.
            assertEquals(String.format(
                "CLIENT PARALLEL 1-WAY FULL SCAN OVER %s\n"
                        + "    SERVER FILTER BY (LPAD(UPPER(NAME, 'en_US'), 8, 'x') || '_xyz') = 'xxUNAME2_xyz'",
                dataTableFullName), actualExplainPlan);

            rs = stmt1.executeQuery(selectSql);
            assertTrue(rs.next());
            assertEquals(2, rs.getInt(1));
            assertFalse(rs.next());
            conn.commit();

            // run the index MR job.
            runIndexTool(directApi, useSnapshot, schemaName, dataTableName, indexTableName);

            // insert two more rows
            upsertRow(stmt1, 3);
            upsertRow(stmt1, 4);
            conn.commit();

            // assert we are pulling from index table.
            rs = conn.createStatement().executeQuery("EXPLAIN " + selectSql);
            actualExplainPlan = QueryUtil.getExplainPlan(rs);
            assertExplainPlan(localIndex, actualExplainPlan, dataTableFullName, indexTableFullName);

            rs = conn.createStatement().executeQuery(selectSql);
            assertTrue(rs.next());
            assertEquals(2, rs.getInt(1));
            assertFalse(rs.next());
        } finally {
            conn.close();
        }
    }

    @Test
    public void testSaltedVariableLengthPK() throws Exception {
        String schemaName = generateUniqueName();
        String dataTableName = generateUniqueName();
        String dataTableFullName = SchemaUtil.getTableName(schemaName, dataTableName);
        String indexTableName = generateUniqueName();
        try (Connection conn =
                DriverManager.getConnection(getUrl(), PropertiesUtil.deepCopy(TEST_PROPERTIES))) {
            String dataDDL =
                    "CREATE TABLE " + dataTableFullName + "(\n"
                            + "ID VARCHAR NOT NULL PRIMARY KEY,\n"
                            + "\"info\".CAR_NUM VARCHAR(18) NULL,\n"
                            + "\"info\".CAP_DATE VARCHAR NULL,\n" + "\"info\".ORG_ID BIGINT NULL,\n"
                            + "\"info\".ORG_NAME VARCHAR(255) NULL\n" + ") SALT_BUCKETS=3";
            conn.createStatement().execute(dataDDL);

            String upsert =
                    "UPSERT INTO " + dataTableFullName
                            + "(ID,CAR_NUM,CAP_DATE,ORG_ID,ORG_NAME) VALUES('1','car1','2016-01-01 00:00:00',11,'orgname1')";
            conn.createStatement().execute(upsert);
            conn.commit();

            String indexDDL =
                    String.format(
                        "CREATE %s INDEX %s on %s (\"info\".CAR_NUM,\"info\".CAP_DATE) ASYNC",
                        (localIndex ? "LOCAL" : ""), indexTableName, dataTableFullName);
            conn.createStatement().execute(indexDDL);

            runIndexTool(directApi, useSnapshot, schemaName, dataTableName, indexTableName);

            ResultSet rs =
                    conn.createStatement().executeQuery(
                        "SELECT ORG_ID,CAP_DATE,CAR_NUM,ORG_NAME FROM " + dataTableFullName
                                + " WHERE CAR_NUM='car1' AND CAP_DATE>='2016-01-01' AND CAP_DATE<='2016-05-02' LIMIT 10");
            assertTrue(rs.next());
            int orgId = rs.getInt(1);
            assertEquals(11, orgId);
        }
    }

    /**
     * Test presplitting an index table
     */
    @Test
    public void testSplitIndex() throws Exception {
        if (localIndex) return; // can't split local indexes
        String schemaName = generateUniqueName();
        String dataTableName = generateUniqueName();
        String dataTableFullName = SchemaUtil.getTableName(schemaName, dataTableName);
        final TableName dataTN = TableName.valueOf(dataTableFullName);
        String indexTableName = generateUniqueName();
        String indexTableFullName = SchemaUtil.getTableName(schemaName, indexTableName);
        TableName indexTN = TableName.valueOf(indexTableFullName);
        try (Connection conn =
                DriverManager.getConnection(getUrl(), PropertiesUtil.deepCopy(TEST_PROPERTIES));
                HBaseAdmin admin = conn.unwrap(PhoenixConnection.class).getQueryServices().getAdmin()) {
            String dataDDL =
                    "CREATE TABLE " + dataTableFullName + "(\n"
                            + "ID VARCHAR NOT NULL PRIMARY KEY,\n"
                            + "\"info\".CAR_NUM VARCHAR(18) NULL,\n"
                            + "\"test\".CAR_NUM VARCHAR(18) NULL,\n"
                            + "\"info\".CAP_DATE VARCHAR NULL,\n" + "\"info\".ORG_ID BIGINT NULL,\n"
                            + "\"info\".ORG_NAME VARCHAR(255) NULL\n" + ") COLUMN_ENCODED_BYTES = 0";
            conn.createStatement().execute(dataDDL);

            String[] carNumPrefixes = new String[] {"a", "b", "c", "d"};

            // split the data table, as the tool splits the index table to have the same # of regions
            // doesn't really matter what the split points are, we just want a target # of regions
            int numSplits = carNumPrefixes.length;
            int targetNumRegions = numSplits + 1;
            byte[][] splitPoints = new byte[numSplits][];
            for (String prefix : carNumPrefixes) {
                splitPoints[--numSplits] = Bytes.toBytes(prefix);
            }
            HTableDescriptor dataTD = admin.getTableDescriptor(dataTN);
            admin.disableTable(dataTN);
            admin.deleteTable(dataTN);
            admin.createTable(dataTD, splitPoints);
            assertEquals(targetNumRegions, admin.getTableRegions(dataTN).size());

            // insert data where index column values start with a, b, c, d
            int idCounter = 1;
            try (PreparedStatement ps = conn.prepareStatement("UPSERT INTO " + dataTableFullName
                + "(ID,\"info\".CAR_NUM,\"test\".CAR_NUM,CAP_DATE,ORG_ID,ORG_NAME) VALUES(?,?,?,'2016-01-01 00:00:00',11,'orgname1')")){
                for (String carNum : carNumPrefixes) {
                    for (int i = 0; i < 100; i++) {
                        ps.setString(1, idCounter++ + "");
                        ps.setString(2, carNum + "_" + i);
                        ps.setString(3, "test-" + carNum + "_ " + i);
                        ps.addBatch();
                    }
                }
                ps.executeBatch();
                conn.commit();
            }

            String indexDDL =
                    String.format(
                        "CREATE INDEX %s on %s (\"info\".CAR_NUM,\"test\".CAR_NUM,\"info\".CAP_DATE) ASYNC",
                        indexTableName, dataTableFullName);
            conn.createStatement().execute(indexDDL);

            // run with 50% sampling rate, split if data table more than 3 regions
            runIndexTool(directApi, useSnapshot, schemaName, dataTableName, indexTableName, "-sp", "50", "-spa", "3");

            assertEquals(targetNumRegions, admin.getTableRegions(indexTN).size());
            List<Cell> values = new ArrayList<>();
            // every index region should have been written to, if the index table was properly split uniformly
            for (HRegion region : getUtility().getHBaseCluster().getRegions(indexTN)) {
                values.clear();
                RegionScanner scanner = region.getScanner(new Scan());
                scanner.next(values);
                if (values.isEmpty()) {
                    fail("Region did not have any results: " + region.getRegionInfo());
                }
            }
        }
    }

    public static void assertExplainPlan(boolean localIndex, String actualExplainPlan,
            String dataTableFullName, String indexTableFullName) {
        String expectedExplainPlan;
        if (localIndex) {
            expectedExplainPlan = String.format(" RANGE SCAN OVER %s [1,", dataTableFullName);
        } else {
            expectedExplainPlan = String.format(" RANGE SCAN OVER %s", indexTableFullName);
        }
        assertTrue(actualExplainPlan + "\n expected to contain \n" + expectedExplainPlan,
            actualExplainPlan.contains(expectedExplainPlan));
    }

    public static String[] getArgValues(boolean directApi, boolean useSnapshot, String schemaName,
            String dataTable, String indxTable) {
        final List<String> args = Lists.newArrayList();
        if (schemaName != null) {
            args.add("-s");
            args.add(schemaName);
        }
        args.add("-dt");
        args.add(dataTable);
        args.add("-it");
        args.add(indxTable);
        if (directApi) {
            args.add("-direct");
            // Need to run this job in foreground for the test to be deterministic
            args.add("-runfg");
        }

        if (useSnapshot) {
            args.add("-snap");
        }

        args.add("-op");
        args.add("/tmp/" + UUID.randomUUID().toString());
        return args.toArray(new String[0]);
    }

    public static void upsertRow(PreparedStatement stmt, int i) throws SQLException {
        // insert row
        stmt.setInt(1, i);
        stmt.setString(2, "uname" + String.valueOf(i));
        stmt.setInt(3, 95050 + i);
        stmt.executeUpdate();
    }

    public static void runIndexTool(boolean directApi, boolean useSnapshot, String schemaName,
            String dataTableName, String indexTableName) throws Exception {
        runIndexTool(directApi, useSnapshot, schemaName, dataTableName, indexTableName, new String[0]);
    }

    public static void runIndexTool(boolean directApi, boolean useSnapshot, String schemaName,
            String dataTableName, String indexTableName, String... additionalArgs) throws Exception {
        IndexTool indexingTool = new IndexTool();
        Configuration conf = new Configuration(getUtility().getConfiguration());
        conf.set(QueryServices.TRANSACTIONS_ENABLED, Boolean.TRUE.toString());
        indexingTool.setConf(conf);
        final String[] cmdArgs =
                getArgValues(directApi, useSnapshot, schemaName, dataTableName, indexTableName);
        List<String> cmdArgList = new ArrayList<>(Arrays.asList(cmdArgs));
        cmdArgList.addAll(Arrays.asList(additionalArgs));
        int status = indexingTool.run(cmdArgList.toArray(new String[cmdArgList.size()]));
        assertEquals(0, status);
    }
}<|MERGE_RESOLUTION|>--- conflicted
+++ resolved
@@ -116,12 +116,8 @@
         for (String transactionProvider : new String[] {"TEPHRA", "OMID", null}) {
             for (boolean mutable : Booleans) {
                 for (boolean localIndex : Booleans) {
-<<<<<<< HEAD
-                    if (transactionProvider == null 
-=======
                     if (!localIndex 
                             || transactionProvider == null 
->>>>>>> 6b345dba
                             || !TransactionFactory.getTransactionProvider(
                                     TransactionFactory.Provider.valueOf(transactionProvider))
                                 .isUnsupported(Feature.ALLOW_LOCAL_INDEX)) {
