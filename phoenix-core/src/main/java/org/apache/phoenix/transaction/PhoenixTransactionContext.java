/*
 * Licensed to the Apache Software Foundation (ASF) under one
 * or more contributor license agreements.  See the NOTICE file
 * distributed with this work for additional information
 * regarding copyright ownership.  The ASF licenses this file
 * to you under the Apache License, Version 2.0 (the
 * "License"); you may not use this file except in compliance
 * with the License.  You may obtain a copy of the License at
 *
 * http://www.apache.org/licenses/LICENSE-2.0
 *
 * Unless required by applicable law or agreed to in writing, software
 * distributed under the License is distributed on an "AS IS" BASIS,
 * WITHOUT WARRANTIES OR CONDITIONS OF ANY KIND, either express or implied.
 * See the License for the specific language governing permissions and
 * limitations under the License.
 */
package org.apache.phoenix.transaction;

import java.sql.SQLException;
import java.util.concurrent.TimeoutException;

import org.apache.hadoop.hbase.client.HTableInterface;
import org.apache.phoenix.jdbc.PhoenixConnection;
import org.apache.phoenix.schema.PTable;
import org.apache.phoenix.transaction.TransactionFactory.Provider;

public interface PhoenixTransactionContext {
    public static PhoenixTransactionContext NULL_CONTEXT = new PhoenixTransactionContext() {

        @Override
        public void begin() throws SQLException {
        }

        @Override
        public void commit() throws SQLException {
        }

        @Override
        public void abort() throws SQLException {
        }

        @Override
        public void checkpoint(boolean hasUncommittedData) throws SQLException {
        }

        @Override
        public void commitDDLFence(PTable dataTable) throws SQLException {
        }

        @Override
        public void join(PhoenixTransactionContext ctx) {
        }

        @Override
        public boolean isTransactionRunning() {
            return false;
        }

        @Override
        public void reset() {
        }

        @Override
        public long getTransactionId() {
            return 0;
        }

        @Override
        public long getReadPointer() {
            return 0;
        }

        @Override
        public long getWritePointer() {
            return 0;
        }

        @Override
        public void setVisibilityLevel(PhoenixVisibilityLevel visibilityLevel) {
        }

        @Override
        public PhoenixVisibilityLevel getVisibilityLevel() {
            return null;
        }

        @Override
        public byte[] encodeTransaction() throws SQLException {
            return null;
        }

        @Override
        public Provider getProvider() {
            return null;
        }

        @Override
        public PhoenixTransactionContext newTransactionContext(PhoenixTransactionContext contex, boolean subTask) {
            return NULL_CONTEXT;
        }

        @Override
        public void markDMLFence(PTable dataTable) {
            
        }

        @Override
        public HTableInterface getTransactionalTable(HTableInterface htable, boolean isConflictFree) {
            return null;
        }

        @Override
        public HTableInterface getTransactionalTableWriter(PhoenixConnection connection, PTable table, HTableInterface htable, boolean isIndex) {
            return null;
        }
    };
    /**
     * 
     * Visibility levels needed for checkpointing and  
     *
     */
    public enum PhoenixVisibilityLevel {
        SNAPSHOT,
        SNAPSHOT_EXCLUDE_CURRENT,
        SNAPSHOT_ALL
      }

    public static final String TX_ROLLBACK_ATTRIBUTE_KEY = "tephra.tx.rollback"; //"phoenix.tx.rollback"; 

    public static final String PROPERTY_TTL = "dataset.table.ttl";

    public static final String READ_NON_TX_DATA = "data.tx.read.pre.existing";

    /**
     * Starts a transaction
     *
     * @throws SQLException
     */
    public void begin() throws SQLException;

    /**
     * Commits a transaction
     *
     * @throws SQLException
     */
    public void commit() throws SQLException;

    /**
     * Rollback a transaction
     *
     * @throws SQLException
     */
    public void abort() throws SQLException;
    
    /**
     * Create a checkpoint in a transaction as defined in [TEPHRA-96]
     * @throws SQLException
     */
    public void checkpoint(boolean hasUncommittedData) throws SQLException;

    /**
     * Commit DDL to guarantee that no transaction started before create index
     * and committed afterwards, as explained in [PHOENIX-2478], [TEPHRA-157] and [OMID-56].
     *
     * @param dataTable  the table that the DDL command works on
     * @throws SQLException
     * @throws InterruptedException
     * @throws TimeoutException
     */
    public void commitDDLFence(PTable dataTable)
            throws SQLException;


    /**
     * Mark the start of DML go ensure that updates to indexed rows are not
     * missed.
     * @param dataTable the table on which DML command is working
     */
    public void markDMLFence(PTable dataTable);

    /**
     * Augment the current context with ctx modified keys
     *
     * @param ctx
     */
    public void join(PhoenixTransactionContext ctx);

    /**
     * Is there a transaction in flight?
     */
    public boolean isTransactionRunning();

    /**
     * Reset transaction state
     */
    public void reset();

    /**
     * Returns transaction unique identifier which is also
     * assumed to be the earliest write pointer.
     */
    public long getTransactionId();

    /**
     * Returns transaction snapshot id
     */
    public long getReadPointer();

    /**
     * Returns transaction write pointer. After checkpoint the write pointer is different than the initial one  
     */
    public long getWritePointer();

    /**
     * Set visibility level
     */
    public void setVisibilityLevel(PhoenixVisibilityLevel visibilityLevel);

    /**
     * Returns visibility level
     */
    public PhoenixVisibilityLevel getVisibilityLevel();

    /**
     * Encode transaction
     */
    public byte[] encodeTransaction() throws SQLException;

    public Provider getProvider();
    public PhoenixTransactionContext newTransactionContext(PhoenixTransactionContext contex, boolean subTask);

<<<<<<< HEAD
    public HTableInterface getTransactionalTable(HTableInterface htable, boolean isConflictFree) throws SQLException;
=======
    public HTableInterface getTransactionalTable(HTableInterface htable, boolean isImmutable);
    public HTableInterface getTransactionalTableWriter(PhoenixConnection connection, PTable table, HTableInterface htable, boolean isIndex) throws SQLException;
>>>>>>> 6f4a48fe
}<|MERGE_RESOLUTION|>--- conflicted
+++ resolved
@@ -230,10 +230,6 @@
     public Provider getProvider();
     public PhoenixTransactionContext newTransactionContext(PhoenixTransactionContext contex, boolean subTask);
 
-<<<<<<< HEAD
     public HTableInterface getTransactionalTable(HTableInterface htable, boolean isConflictFree) throws SQLException;
-=======
-    public HTableInterface getTransactionalTable(HTableInterface htable, boolean isImmutable);
     public HTableInterface getTransactionalTableWriter(PhoenixConnection connection, PTable table, HTableInterface htable, boolean isIndex) throws SQLException;
->>>>>>> 6f4a48fe
 }