--- conflicted
+++ resolved
@@ -17,15 +17,10 @@
  */
 package org.apache.phoenix.transaction;
 
-<<<<<<< HEAD
-=======
 import java.io.IOException;
 
 import org.apache.phoenix.coprocessor.MetaDataProtocol;
 
-
-
->>>>>>> afc6627b
 public class TransactionFactory {
     public enum Provider {
         TEPHRA((byte)1, TephraTransactionProvider.getInstance()),
@@ -51,7 +46,7 @@
         }
         
         public static Provider getDefault() {
-            return TEPHRA;
+            return OMID;
         }
 
         public PhoenixTransactionProvider getTransactionProvider()  {
@@ -59,25 +54,18 @@
         }
     }
 
-<<<<<<< HEAD
-//    static public TransactionProvider getTransactionProvider() {
-//        return TephraTransactionProvider.getInstance();
-//    }
-    static public TransactionProvider getTransactionProvider() {
-        return OmidTransactionProvider.getInstance();
-=======
     public static PhoenixTransactionProvider getTransactionProvider(Provider provider) {
         return provider.getTransactionProvider();
->>>>>>> afc6627b
     }
     
     public static PhoenixTransactionContext getTransactionContext(byte[] txState, int clientVersion) throws IOException {
         if (txState == null || txState.length == 0) {
             return null;
         }
-        Provider provider = (clientVersion < MetaDataProtocol.MIN_SYSTEM_TABLE_TIMESTAMP_4_14_0) 
+        Provider provider = Provider.OMID;
+        /*(clientVersion < MetaDataProtocol.MIN_SYSTEM_TABLE_TIMESTAMP_4_14_0)
                 ? Provider.OMID
-                : Provider.fromCode(txState[txState.length-1]);
+                : Provider.fromCode(txState[txState.length-1]); */
         return provider.getTransactionProvider().getTransactionContext(txState);
     }
 }