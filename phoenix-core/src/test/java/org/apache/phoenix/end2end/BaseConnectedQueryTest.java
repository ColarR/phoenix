/*
 * Licensed to the Apache Software Foundation (ASF) under one
 * or more contributor license agreements.  See the NOTICE file
 * distributed with this work for additional information
 * regarding copyright ownership.  The ASF licenses this file
 * to you under the Apache License, Version 2.0 (the
 * "License"); you may not use this file except in compliance
 * with the License.  You may obtain a copy of the License at
 *
 * http://www.apache.org/licenses/LICENSE-2.0
 *
 * Unless required by applicable law or agreed to in writing, software
 * distributed under the License is distributed on an "AS IS" BASIS,
 * WITHOUT WARRANTIES OR CONDITIONS OF ANY KIND, either express or implied.
 * See the License for the specific language governing permissions and
 * limitations under the License.
 */
package org.apache.phoenix.end2end;

import static org.apache.phoenix.util.PhoenixRuntime.CURRENT_SCN_ATTRIB;
import static org.apache.phoenix.util.PhoenixRuntime.JDBC_PROTOCOL;
import static org.apache.phoenix.util.PhoenixRuntime.JDBC_PROTOCOL_SEPARATOR;
import static org.apache.phoenix.util.PhoenixRuntime.JDBC_PROTOCOL_TERMINATOR;
import static org.apache.phoenix.util.PhoenixRuntime.PHOENIX_TEST_DRIVER_URL_PARAM;
import static org.apache.phoenix.util.TestUtil.ATABLE_NAME;
import static org.apache.phoenix.util.TestUtil.A_VALUE;
import static org.apache.phoenix.util.TestUtil.B_VALUE;
import static org.apache.phoenix.util.TestUtil.C_VALUE;
import static org.apache.phoenix.util.TestUtil.ENTITYHISTID1;
import static org.apache.phoenix.util.TestUtil.ENTITYHISTID2;
import static org.apache.phoenix.util.TestUtil.ENTITYHISTID3;
import static org.apache.phoenix.util.TestUtil.ENTITYHISTID4;
import static org.apache.phoenix.util.TestUtil.ENTITYHISTID5;
import static org.apache.phoenix.util.TestUtil.ENTITYHISTID6;
import static org.apache.phoenix.util.TestUtil.ENTITYHISTID7;
import static org.apache.phoenix.util.TestUtil.ENTITYHISTID8;
import static org.apache.phoenix.util.TestUtil.ENTITYHISTID9;
import static org.apache.phoenix.util.TestUtil.ENTITY_HISTORY_SALTED_TABLE_NAME;
import static org.apache.phoenix.util.TestUtil.ENTITY_HISTORY_TABLE_NAME;
import static org.apache.phoenix.util.TestUtil.E_VALUE;
import static org.apache.phoenix.util.TestUtil.LOCALHOST;
import static org.apache.phoenix.util.TestUtil.MILLIS_IN_DAY;
import static org.apache.phoenix.util.TestUtil.PARENTID1;
import static org.apache.phoenix.util.TestUtil.PARENTID2;
import static org.apache.phoenix.util.TestUtil.PARENTID3;
import static org.apache.phoenix.util.TestUtil.PARENTID4;
import static org.apache.phoenix.util.TestUtil.PARENTID5;
import static org.apache.phoenix.util.TestUtil.PARENTID6;
import static org.apache.phoenix.util.TestUtil.PARENTID7;
import static org.apache.phoenix.util.TestUtil.PARENTID8;
import static org.apache.phoenix.util.TestUtil.PARENTID9;
import static org.apache.phoenix.util.TestUtil.ROW1;
import static org.apache.phoenix.util.TestUtil.ROW2;
import static org.apache.phoenix.util.TestUtil.ROW3;
import static org.apache.phoenix.util.TestUtil.ROW4;
import static org.apache.phoenix.util.TestUtil.ROW5;
import static org.apache.phoenix.util.TestUtil.ROW6;
import static org.apache.phoenix.util.TestUtil.ROW7;
import static org.apache.phoenix.util.TestUtil.ROW8;
import static org.apache.phoenix.util.TestUtil.ROW9;

import java.math.BigDecimal;
import java.sql.Array;
import java.sql.Connection;
import java.sql.DatabaseMetaData;
import java.sql.Date;
import java.sql.DriverManager;
import java.sql.PreparedStatement;
import java.sql.ResultSet;
import java.sql.Types;
import java.util.Arrays;
import java.util.List;
import java.util.Properties;

import org.apache.hadoop.conf.Configuration;
import org.apache.hadoop.hbase.HConstants;
import org.apache.hadoop.hbase.IntegrationTestingUtility;
import org.apache.hadoop.hbase.util.Bytes;
import org.apache.phoenix.jdbc.PhoenixDatabaseMetaData;
import org.apache.phoenix.query.BaseTest;
import org.apache.phoenix.query.HBaseFactoryProvider;
import org.apache.phoenix.schema.PTableType;
import org.apache.phoenix.util.PhoenixRuntime;
import org.apache.phoenix.util.SchemaUtil;
import org.apache.phoenix.util.TestUtil;
import org.junit.BeforeClass;


/**
 * 
 * Base class for tests that need to be connected to an HBase server
 *
 * 
 * @since 0.1
 */
public abstract class BaseConnectedQueryTest extends BaseTest {
    protected static byte[][] getDefaultSplits(String tenantId) {
        return new byte[][] { 
            Bytes.toBytes(tenantId + "00A"),
            Bytes.toBytes(tenantId + "00B"),
            Bytes.toBytes(tenantId + "00C"),
            };
    }
    
    protected static String getUrl() {
      Configuration conf = HBaseFactoryProvider.getConfigurationFactory().getConfiguration();
      boolean isDistributedCluster = false;
      isDistributedCluster =
          Boolean.parseBoolean(System.getProperty(IntegrationTestingUtility.IS_DISTRIBUTED_CLUSTER,
            "false"));
      if (!isDistributedCluster) {
        isDistributedCluster =
            conf.getBoolean(IntegrationTestingUtility.IS_DISTRIBUTED_CLUSTER, false);
      }
      // reconstruct url when running against a live cluster
      if (isDistributedCluster) {
<<<<<<< HEAD
        return "jdbc:phoenix:" + conf.get(HConstants.ZOOKEEPER_QUORUM, "localhost") + ":"
            + conf.getInt(HConstants.ZOOKEEPER_CLIENT_PORT, HConstants.DEFAULT_ZOOKEPER_CLIENT_PORT)
            + ":"
            + conf.get(HConstants.ZOOKEEPER_ZNODE_PARENT, HConstants.DEFAULT_ZOOKEEPER_ZNODE_PARENT)
            + ";test=true";
=======
        return JDBC_PROTOCOL + JDBC_PROTOCOL_SEPARATOR + conf.get(HConstants.ZOOKEEPER_QUORUM, LOCALHOST) 
            + JDBC_PROTOCOL_SEPARATOR
            + conf.getInt(HConstants.ZOOKEEPER_CLIENT_PORT, HConstants.DEFAULT_ZOOKEPER_CLIENT_PORT)
            + JDBC_PROTOCOL_SEPARATOR
            + conf.get(HConstants.ZOOKEEPER_ZNODE_PARENT, HConstants.DEFAULT_ZOOKEEPER_ZNODE_PARENT)
            + JDBC_PROTOCOL_TERMINATOR + PHOENIX_TEST_DRIVER_URL_PARAM;
>>>>>>> f22460c5
      } else {
        return TestUtil.PHOENIX_JDBC_URL;
      }
    }

    @BeforeClass
    public static void doSetup() throws Exception {
        startServer(getUrl());
    }
    
    protected static void deletePriorTables(long ts) throws Exception {
        deletePriorTables(ts, (String)null);
    }
    
    protected static void deletePriorTables(long ts, String tenantId) throws Exception {
        Properties props = new Properties();
        if (ts != HConstants.LATEST_TIMESTAMP) {
            props.setProperty(CURRENT_SCN_ATTRIB, Long.toString(ts));
        }
        Connection conn = null;
        conn = DriverManager.getConnection(getUrl(), props);
        try {
            deletePriorTables(ts, conn);
            deletePriorSequences(ts, conn);
        }
        finally {
            conn.close();
        }
    }
    
    private static void deletePriorTables(long ts, Connection globalConn) throws Exception {
        DatabaseMetaData dbmd = globalConn.getMetaData();
        // Drop VIEWs first, as we don't allow a TABLE with views to be dropped
        // Tables are sorted by TENANT_ID
        List<String[]> tableTypesList = Arrays.asList(new String[] {PTableType.VIEW.toString()}, new String[] {PTableType.TABLE.toString()});
        for (String[] tableTypes: tableTypesList) {
            ResultSet rs = dbmd.getTables(null, null, null, tableTypes);
            String lastTenantId = null;
            Connection conn = globalConn;
            while (rs.next()) {
                String fullTableName = SchemaUtil.getEscapedTableName(
                        rs.getString(PhoenixDatabaseMetaData.TABLE_SCHEM),
                        rs.getString(PhoenixDatabaseMetaData.TABLE_NAME));
                String ddl = "DROP " + rs.getString(PhoenixDatabaseMetaData.TABLE_TYPE) + " " + fullTableName;
                String tenantId = rs.getString(1);
                if (tenantId != null && !tenantId.equals(lastTenantId))  {
                    if (lastTenantId != null) {
                        conn.close();
                    }
                    // Open tenant-specific connection when we find a new one
                    Properties props = new Properties(globalConn.getClientInfo());
                    props.setProperty(PhoenixRuntime.TENANT_ID_ATTRIB, tenantId);
                    conn = DriverManager.getConnection(getUrl(), props);
                    lastTenantId = tenantId;
                }
                conn.createStatement().executeUpdate(ddl);
            }
            if (lastTenantId != null) {
                conn.close();
            }
        }
    }
    
    private static void deletePriorSequences(long ts, Connection conn) throws Exception {
        // TODO: drop tenant-specific sequences too
        ResultSet rs = conn.createStatement().executeQuery("SELECT " 
                + PhoenixDatabaseMetaData.SEQUENCE_SCHEMA + "," 
                + PhoenixDatabaseMetaData.SEQUENCE_NAME 
                + " FROM " + PhoenixDatabaseMetaData.SEQUENCE_TABLE_NAME);
        while (rs.next()) {
            conn.createStatement().execute("DROP SEQUENCE " + SchemaUtil.getTableName(rs.getString(1), rs.getString(2)));
        }
    }
    
    protected static void initSumDoubleValues(byte[][] splits) throws Exception {
        ensureTableCreated(getUrl(), "SumDoubleTest", splits);
        Properties props = new Properties();
        Connection conn = DriverManager.getConnection(getUrl(), props);
        try {
            // Insert all rows at ts
            PreparedStatement stmt = conn.prepareStatement(
                    "upsert into " +
                    "SumDoubleTest(" +
                    "    id, " +
                    "    d, " +
                    "    f, " +
                    "    ud, " +
                    "    uf) " +
                    "VALUES (?, ?, ?, ?, ?)");
            stmt.setString(1, "1");
            stmt.setDouble(2, 0.001);
            stmt.setFloat(3, 0.01f);
            stmt.setDouble(4, 0.001);
            stmt.setFloat(5, 0.01f);
            stmt.execute();
                
            stmt.setString(1, "2");
            stmt.setDouble(2, 0.002);
            stmt.setFloat(3, 0.02f);
            stmt.setDouble(4, 0.002);
            stmt.setFloat(5, 0.02f);
            stmt.execute();
                
            stmt.setString(1, "3");
            stmt.setDouble(2, 0.003);
            stmt.setFloat(3, 0.03f);
            stmt.setDouble(4, 0.003);
            stmt.setFloat(5, 0.03f);
            stmt.execute();
                
            stmt.setString(1, "4");
            stmt.setDouble(2, 0.004);
            stmt.setFloat(3, 0.04f);
            stmt.setDouble(4, 0.004);
            stmt.setFloat(5, 0.04f);
            stmt.execute();
                
            stmt.setString(1, "5");
            stmt.setDouble(2, 0.005);
            stmt.setFloat(3, 0.05f);
            stmt.setDouble(4, 0.005);
            stmt.setFloat(5, 0.05f);
            stmt.execute();
                
            conn.commit();
        } finally {
            conn.close();
        }
    }
    
    protected static void initATableValues(String tenantId, byte[][] splits) throws Exception {
        initATableValues(tenantId, splits, null);
    }
    
    protected static void initATableValues(String tenantId, byte[][] splits, Date date) throws Exception {
        initATableValues(tenantId, splits, date, null);
    }
    
    protected static void initTablesWithArrays(String tenantId, Date date, Long ts, boolean useNull) throws Exception {
    	 Properties props = new Properties();
         if (ts != null) {
             props.setProperty(CURRENT_SCN_ATTRIB, ts.toString());
         }
         Connection conn = DriverManager.getConnection(getUrl(), props);
         try {
             // Insert all rows at ts
             PreparedStatement stmt = conn.prepareStatement(
                     "upsert into " +
                     "TABLE_WITH_ARRAY(" +
                     "    ORGANIZATION_ID, " +
                     "    ENTITY_ID, " +
                     "    a_string_array, " +
                     "    B_STRING, " +
                     "    A_INTEGER, " +
                     "    A_DATE, " +
                     "    X_DECIMAL, " +
                     "    x_long_array, " +
                     "    X_INTEGER," +
                     "    a_byte_array," +
                     "    A_SHORT," +
                     "    A_FLOAT," +
                     "    a_double_array," +
                     "    A_UNSIGNED_FLOAT," +
                     "    A_UNSIGNED_DOUBLE)" +
                     "VALUES (?, ?, ?, ?, ?, ?, ?, ?, ?, ?, ?, ?, ?, ?, ?)");
             stmt.setString(1, tenantId);
             stmt.setString(2, ROW1);
             // Need to support primitive
             String[] strArr =  new String[4];
             strArr[0] = "ABC";
			if (useNull) {
				strArr[1] = null;
			} else {
				strArr[1] = "CEDF";
			}
             strArr[2] = "XYZWER";
             strArr[3] = "AB";
             Array array = conn.createArrayOf("VARCHAR", strArr);
             stmt.setArray(3, array);
             stmt.setString(4, B_VALUE);
             stmt.setInt(5, 1);
             stmt.setDate(6, date);
             stmt.setBigDecimal(7, null);
             // Need to support primitive
             Long[] longArr =  new Long[2];
             longArr[0] = 25l;
             longArr[1] = 36l;
             array = conn.createArrayOf("BIGINT", longArr);
             stmt.setArray(8, array);
             stmt.setNull(9, Types.INTEGER);
             // Need to support primitive
             Byte[] byteArr =  new Byte[2];
             byteArr[0] = 25;
             byteArr[1] = 36;
             array = conn.createArrayOf("TINYINT", byteArr);
             stmt.setArray(10, array);
             stmt.setShort(11, (short) 128);
             stmt.setFloat(12, 0.01f);
             // Need to support primitive
             Double[] doubleArr =  new Double[4];
             doubleArr[0] = 25.343;
             doubleArr[1] = 36.763;
             doubleArr[2] = 37.56;
             doubleArr[3] = 386.63;
             array = conn.createArrayOf("DOUBLE", doubleArr);
             stmt.setArray(13, array);
             stmt.setFloat(14, 0.01f);
             stmt.setDouble(15, 0.0001);
             stmt.execute();
                 
             conn.commit();
         } finally {
             conn.close();
         }
    }
    
    protected static void initATableValues(String tenantId, byte[][] splits, Date date, Long ts) throws Exception {
        if (ts == null) {
            ensureTableCreated(getUrl(), ATABLE_NAME, splits);
        } else {
            ensureTableCreated(getUrl(), ATABLE_NAME, splits, ts-5);
        }
        
        Properties props = new Properties();
        if (ts != null) {
            props.setProperty(CURRENT_SCN_ATTRIB, Long.toString(ts-3));
        }
        Connection conn = DriverManager.getConnection(getUrl(), props);
        try {
            // Insert all rows at ts
            PreparedStatement stmt = conn.prepareStatement(
                    "upsert into " +
                    "ATABLE(" +
                    "    ORGANIZATION_ID, " +
                    "    ENTITY_ID, " +
                    "    A_STRING, " +
                    "    B_STRING, " +
                    "    A_INTEGER, " +
                    "    A_DATE, " +
                    "    X_DECIMAL, " +
                    "    X_LONG, " +
                    "    X_INTEGER," +
                    "    Y_INTEGER," +
                    "    A_BYTE," +
                    "    A_SHORT," +
                    "    A_FLOAT," +
                    "    A_DOUBLE," +
                    "    A_UNSIGNED_FLOAT," +
                    "    A_UNSIGNED_DOUBLE)" +
                    "VALUES (?, ?, ?, ?, ?, ?, ?, ?, ?, ?, ?, ?, ?, ?, ?, ?)");
            stmt.setString(1, tenantId);
            stmt.setString(2, ROW1);
            stmt.setString(3, A_VALUE);
            stmt.setString(4, B_VALUE);
            stmt.setInt(5, 1);
            stmt.setDate(6, date);
            stmt.setBigDecimal(7, null);
            stmt.setNull(8, Types.BIGINT);
            stmt.setNull(9, Types.INTEGER);
            stmt.setNull(10, Types.INTEGER);
            stmt.setByte(11, (byte)1);
            stmt.setShort(12, (short) 128);
            stmt.setFloat(13, 0.01f);
            stmt.setDouble(14, 0.0001);
            stmt.setFloat(15, 0.01f);
            stmt.setDouble(16, 0.0001);
            stmt.execute();
                
            stmt.setString(1, tenantId);
            stmt.setString(2, ROW2);
            stmt.setString(3, A_VALUE);
            stmt.setString(4, C_VALUE);
            stmt.setInt(5, 2);
            stmt.setDate(6, date == null ? null : new Date(date.getTime() + MILLIS_IN_DAY * 1));
            stmt.setBigDecimal(7, null);
            stmt.setNull(8, Types.BIGINT);
            stmt.setNull(9, Types.INTEGER);
            stmt.setNull(10, Types.INTEGER);
            stmt.setByte(11, (byte)2);
            stmt.setShort(12, (short) 129);
            stmt.setFloat(13, 0.02f);
            stmt.setDouble(14, 0.0002);
            stmt.setFloat(15, 0.02f);
            stmt.setDouble(16, 0.0002);
            stmt.execute();
                
            stmt.setString(1, tenantId);
            stmt.setString(2, ROW3);
            stmt.setString(3, A_VALUE);
            stmt.setString(4, E_VALUE);
            stmt.setInt(5, 3);
            stmt.setDate(6, date == null ? null : new Date(date.getTime() + MILLIS_IN_DAY * 2));
            stmt.setBigDecimal(7, null);
            stmt.setNull(8, Types.BIGINT);
            stmt.setNull(9, Types.INTEGER);
            stmt.setNull(10, Types.INTEGER);
            stmt.setByte(11, (byte)3);
            stmt.setShort(12, (short) 130);
            stmt.setFloat(13, 0.03f);
            stmt.setDouble(14, 0.0003);
            stmt.setFloat(15, 0.03f);
            stmt.setDouble(16, 0.0003);
            stmt.execute();
                
            stmt.setString(1, tenantId);
            stmt.setString(2, ROW4);
            stmt.setString(3, A_VALUE);
            stmt.setString(4, B_VALUE);
            stmt.setInt(5, 4);
            stmt.setDate(6, date == null ? null : date);
            stmt.setBigDecimal(7, null);
            stmt.setNull(8, Types.BIGINT);
            stmt.setNull(9, Types.INTEGER);
            stmt.setNull(10, Types.INTEGER);
            stmt.setByte(11, (byte)4);
            stmt.setShort(12, (short) 131);
            stmt.setFloat(13, 0.04f);
            stmt.setDouble(14, 0.0004);
            stmt.setFloat(15, 0.04f);
            stmt.setDouble(16, 0.0004);
            stmt.execute();
                
            stmt.setString(1, tenantId);
            stmt.setString(2, ROW5);
            stmt.setString(3, B_VALUE);
            stmt.setString(4, C_VALUE);
            stmt.setInt(5, 5);
            stmt.setDate(6, date == null ? null : new Date(date.getTime() + MILLIS_IN_DAY * 1));
            stmt.setBigDecimal(7, null);
            stmt.setNull(8, Types.BIGINT);
            stmt.setNull(9, Types.INTEGER);
            stmt.setNull(10, Types.INTEGER);
            stmt.setByte(11, (byte)5);
            stmt.setShort(12, (short) 132);
            stmt.setFloat(13, 0.05f);
            stmt.setDouble(14, 0.0005);
            stmt.setFloat(15, 0.05f);
            stmt.setDouble(16, 0.0005);
            stmt.execute();
                
            stmt.setString(1, tenantId);
            stmt.setString(2, ROW6);
            stmt.setString(3, B_VALUE);
            stmt.setString(4, E_VALUE);
            stmt.setInt(5, 6);
            stmt.setDate(6, date == null ? null : new Date(date.getTime() + MILLIS_IN_DAY * 2));
            stmt.setBigDecimal(7, null);
            stmt.setNull(8, Types.BIGINT);
            stmt.setNull(9, Types.INTEGER);
            stmt.setNull(10, Types.INTEGER);
            stmt.setByte(11, (byte)6);
            stmt.setShort(12, (short) 133);
            stmt.setFloat(13, 0.06f);
            stmt.setDouble(14, 0.0006);
            stmt.setFloat(15, 0.06f);
            stmt.setDouble(16, 0.0006);
            stmt.execute();
                
            stmt.setString(1, tenantId);
            stmt.setString(2, ROW7);
            stmt.setString(3, B_VALUE);
            stmt.setString(4, B_VALUE);
            stmt.setInt(5, 7);
            stmt.setDate(6, date == null ? null : date);
            stmt.setBigDecimal(7, BigDecimal.valueOf(0.1));
            stmt.setLong(8, 5L);
            stmt.setInt(9, 5);
            stmt.setNull(10, Types.INTEGER);
            stmt.setByte(11, (byte)7);
            stmt.setShort(12, (short) 134);
            stmt.setFloat(13, 0.07f);
            stmt.setDouble(14, 0.0007);
            stmt.setFloat(15, 0.07f);
            stmt.setDouble(16, 0.0007);
            stmt.execute();
                
            stmt.setString(1, tenantId);
            stmt.setString(2, ROW8);
            stmt.setString(3, B_VALUE);
            stmt.setString(4, C_VALUE);
            stmt.setInt(5, 8);
            stmt.setDate(6, date == null ? null : new Date(date.getTime() + MILLIS_IN_DAY * 1));
            stmt.setBigDecimal(7, BigDecimal.valueOf(3.9));
            long l = Integer.MIN_VALUE - 1L;
            assert(l < Integer.MIN_VALUE);
            stmt.setLong(8, l);
            stmt.setInt(9, 4);
            stmt.setNull(10, Types.INTEGER);
            stmt.setByte(11, (byte)8);
            stmt.setShort(12, (short) 135);
            stmt.setFloat(13, 0.08f);
            stmt.setDouble(14, 0.0008);
            stmt.setFloat(15, 0.08f);
            stmt.setDouble(16, 0.0008);
            stmt.execute();
                
            stmt.setString(1, tenantId);
            stmt.setString(2, ROW9);
            stmt.setString(3, C_VALUE);
            stmt.setString(4, E_VALUE);
            stmt.setInt(5, 9);
            stmt.setDate(6, date == null ? null : new Date(date.getTime() + MILLIS_IN_DAY * 2));
            stmt.setBigDecimal(7, BigDecimal.valueOf(3.3));
            l = Integer.MAX_VALUE + 1L;
            assert(l > Integer.MAX_VALUE);
            stmt.setLong(8, l);
            stmt.setInt(9, 3);
            stmt.setInt(10, 300);
            stmt.setByte(11, (byte)9);
            stmt.setShort(12, (short) 0);
            stmt.setFloat(13, 0.09f);
            stmt.setDouble(14, 0.0009);
            stmt.setFloat(15, 0.09f);
            stmt.setDouble(16, 0.0009);
            stmt.execute();
                
            conn.commit();
        } finally {
            conn.close();
        }
    }
    protected static void initEntityHistoryTableValues(String tenantId, byte[][] splits) throws Exception {
        initEntityHistoryTableValues(tenantId, splits, null);
    }
    
    protected static void initEntityHistoryTableValues(String tenantId, byte[][] splits, Date date) throws Exception {
        initEntityHistoryTableValues(tenantId, splits, date, null);
    }
    
    protected static void initEntityHistoryTableValues(String tenantId, byte[][] splits, Date date, Long ts) throws Exception {
        if (ts == null) {
            ensureTableCreated(getUrl(), ENTITY_HISTORY_TABLE_NAME, splits);
        } else {
            ensureTableCreated(getUrl(), ENTITY_HISTORY_TABLE_NAME, splits, ts-2);
        }
        
        Properties props = new Properties();
        if (ts != null) {
            props.setProperty(CURRENT_SCN_ATTRIB, ts.toString());
        }
        Connection conn = DriverManager.getConnection(getUrl(), props);
        try {
            // Insert all rows at ts
            PreparedStatement stmt = conn.prepareStatement(
                    "upsert into " +
                    ENTITY_HISTORY_TABLE_NAME+
                    "(" +
                    "    ORGANIZATION_ID, " +
                    "    PARENT_ID, " +
                    "    CREATED_DATE, " +
                    "    ENTITY_HISTORY_ID, " +
                    "    OLD_VALUE, " +
                    "    NEW_VALUE) " +
                    "VALUES (?, ?, ?, ?, ?, ?)");
            stmt.setString(1, tenantId);
            stmt.setString(2, PARENTID1);
            stmt.setDate(3, date);
            stmt.setString(4, ENTITYHISTID1);
            stmt.setString(5,  A_VALUE);
            stmt.setString(6,  B_VALUE);
            stmt.execute();
                
            stmt.setString(1, tenantId);
            stmt.setString(2, PARENTID2);
            stmt.setDate(3, date);
            stmt.setString(4, ENTITYHISTID2);
            stmt.setString(5,  A_VALUE);
            stmt.setString(6,  B_VALUE);
            stmt.execute();
            
                
            stmt.setString(1, tenantId);
            stmt.setString(2, PARENTID3);
            stmt.setDate(3, date);
            stmt.setString(4, ENTITYHISTID3);
            stmt.setString(5,  A_VALUE);
            stmt.setString(6,  B_VALUE);
            stmt.execute();
            
            stmt.setString(1, tenantId);
            stmt.setString(2, PARENTID4);
            stmt.setDate(3, date);
            stmt.setString(4, ENTITYHISTID4);
            stmt.setString(5,  A_VALUE);
            stmt.setString(6,  B_VALUE);
            stmt.execute();
            
            stmt.setString(1, tenantId);
            stmt.setString(2, PARENTID5);
            stmt.setDate(3, date);
            stmt.setString(4, ENTITYHISTID5);
            stmt.setString(5,  A_VALUE);
            stmt.setString(6,  B_VALUE);
            stmt.execute();
            
            stmt.setString(1, tenantId);
            stmt.setString(2, PARENTID6);
            stmt.setDate(3, date);
            stmt.setString(4, ENTITYHISTID6);
            stmt.setString(5,  A_VALUE);
            stmt.setString(6,  B_VALUE);
            stmt.execute();
            
            stmt.setString(1, tenantId);
            stmt.setString(2, PARENTID7);
            stmt.setDate(3, date);
            stmt.setString(4, ENTITYHISTID7);
            stmt.setString(5,  A_VALUE);
            stmt.setString(6,  B_VALUE);
            stmt.execute();
            
            stmt.setString(1, tenantId);
            stmt.setString(2, PARENTID8);
            stmt.setDate(3, date);
            stmt.setString(4, ENTITYHISTID8);
            stmt.setString(5,  A_VALUE);
            stmt.setString(6,  B_VALUE);
            stmt.execute();
            
            stmt.setString(1, tenantId);
            stmt.setString(2, PARENTID9);
            stmt.setDate(3, date);
            stmt.setString(4, ENTITYHISTID9);
            stmt.setString(5,  A_VALUE);
            stmt.setString(6,  B_VALUE);
            stmt.execute();
            
            conn.commit();
        } finally {
            conn.close();
        }
    }
    
    protected static void initSaltedEntityHistoryTableValues(String tenantId, byte[][] splits, Date date, Long ts) throws Exception {
        if (ts == null) {
            ensureTableCreated(getUrl(), ENTITY_HISTORY_SALTED_TABLE_NAME, splits);
        } else {
            ensureTableCreated(getUrl(), ENTITY_HISTORY_SALTED_TABLE_NAME, splits, ts-2);
        }
        
        Properties props = new Properties();
        if (ts != null) {
            props.setProperty(CURRENT_SCN_ATTRIB, ts.toString());
        }
        Connection conn = DriverManager.getConnection(getUrl(), props);
        try {
            // Insert all rows at ts
            PreparedStatement stmt = conn.prepareStatement(
                    "upsert into " +
                    ENTITY_HISTORY_SALTED_TABLE_NAME+
                    "(" +
                    "    ORGANIZATION_ID, " +
                    "    PARENT_ID, " +
                    "    CREATED_DATE, " +
                    "    ENTITY_HISTORY_ID, " +
                    "    OLD_VALUE, " +
                    "    NEW_VALUE) " +
                    "VALUES (?, ?, ?, ?, ?, ?)");
            stmt.setString(1, tenantId);
            stmt.setString(2, PARENTID1);
            stmt.setDate(3, date);
            stmt.setString(4, ENTITYHISTID1);
            stmt.setString(5,  A_VALUE);
            stmt.setString(6,  B_VALUE);
            stmt.execute();
                
            stmt.setString(1, tenantId);
            stmt.setString(2, PARENTID2);
            stmt.setDate(3, date);
            stmt.setString(4, ENTITYHISTID2);
            stmt.setString(5,  A_VALUE);
            stmt.setString(6,  B_VALUE);
            stmt.execute();
            
                
            stmt.setString(1, tenantId);
            stmt.setString(2, PARENTID3);
            stmt.setDate(3, date);
            stmt.setString(4, ENTITYHISTID3);
            stmt.setString(5,  A_VALUE);
            stmt.setString(6,  B_VALUE);
            stmt.execute();
            
            stmt.setString(1, tenantId);
            stmt.setString(2, PARENTID4);
            stmt.setDate(3, date);
            stmt.setString(4, ENTITYHISTID4);
            stmt.setString(5,  A_VALUE);
            stmt.setString(6,  B_VALUE);
            stmt.execute();
            
            stmt.setString(1, tenantId);
            stmt.setString(2, PARENTID5);
            stmt.setDate(3, date);
            stmt.setString(4, ENTITYHISTID5);
            stmt.setString(5,  A_VALUE);
            stmt.setString(6,  B_VALUE);
            stmt.execute();
            
            stmt.setString(1, tenantId);
            stmt.setString(2, PARENTID6);
            stmt.setDate(3, date);
            stmt.setString(4, ENTITYHISTID6);
            stmt.setString(5,  A_VALUE);
            stmt.setString(6,  B_VALUE);
            stmt.execute();
            
            stmt.setString(1, tenantId);
            stmt.setString(2, PARENTID7);
            stmt.setDate(3, date);
            stmt.setString(4, ENTITYHISTID7);
            stmt.setString(5,  A_VALUE);
            stmt.setString(6,  B_VALUE);
            stmt.execute();
            
            stmt.setString(1, tenantId);
            stmt.setString(2, PARENTID8);
            stmt.setDate(3, date);
            stmt.setString(4, ENTITYHISTID8);
            stmt.setString(5,  A_VALUE);
            stmt.setString(6,  B_VALUE);
            stmt.execute();
            
            stmt.setString(1, tenantId);
            stmt.setString(2, PARENTID9);
            stmt.setDate(3, date);
            stmt.setString(4, ENTITYHISTID9);
            stmt.setString(5,  A_VALUE);
            stmt.setString(6,  B_VALUE);
            stmt.execute();
            
            conn.commit();
        } finally {
            conn.close();
        }
    }

}<|MERGE_RESOLUTION|>--- conflicted
+++ resolved
@@ -114,20 +114,12 @@
       }
       // reconstruct url when running against a live cluster
       if (isDistributedCluster) {
-<<<<<<< HEAD
-        return "jdbc:phoenix:" + conf.get(HConstants.ZOOKEEPER_QUORUM, "localhost") + ":"
-            + conf.getInt(HConstants.ZOOKEEPER_CLIENT_PORT, HConstants.DEFAULT_ZOOKEPER_CLIENT_PORT)
-            + ":"
-            + conf.get(HConstants.ZOOKEEPER_ZNODE_PARENT, HConstants.DEFAULT_ZOOKEEPER_ZNODE_PARENT)
-            + ";test=true";
-=======
         return JDBC_PROTOCOL + JDBC_PROTOCOL_SEPARATOR + conf.get(HConstants.ZOOKEEPER_QUORUM, LOCALHOST) 
             + JDBC_PROTOCOL_SEPARATOR
             + conf.getInt(HConstants.ZOOKEEPER_CLIENT_PORT, HConstants.DEFAULT_ZOOKEPER_CLIENT_PORT)
             + JDBC_PROTOCOL_SEPARATOR
             + conf.get(HConstants.ZOOKEEPER_ZNODE_PARENT, HConstants.DEFAULT_ZOOKEEPER_ZNODE_PARENT)
             + JDBC_PROTOCOL_TERMINATOR + PHOENIX_TEST_DRIVER_URL_PARAM;
->>>>>>> f22460c5
       } else {
         return TestUtil.PHOENIX_JDBC_URL;
       }
